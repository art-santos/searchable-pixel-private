--- conflicted
+++ resolved
@@ -1,10 +1,6 @@
 {
   "name": "create-split",
-<<<<<<< HEAD
-  "version": "0.1.1",
-=======
-  "version": "0.1.2",
->>>>>>> a137bb16
+  "version": "0.1.0",
   "description": "CLI tool to connect Next.js sites to Split AI content delivery system",
   "main": "dist/index.js",
   "bin": {
